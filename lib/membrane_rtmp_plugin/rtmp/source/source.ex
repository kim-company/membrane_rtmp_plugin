defmodule Membrane.RTMP.Source do
  @moduledoc """
  Membrane Element for receiving an RTMP stream. Acts as a RTMP Server.
  This implementation is limited to only AAC and H264 streams.

  The source can be used in the following two scenarios:
  * by providing the URL on which the client is expected to connect - note, that if the client doesn't
  connect on this URL, the source won't complete its setup. Note that all attempted connections to
  other `app` or `stream_key` than specified ones will be rejected.

  * by spawning `Membrane.RTMPServer`, receiving a client reference and passing it to the `#{inspect(__MODULE__)}`.
  """
  use Membrane.Source
  require Membrane.Logger
  require Logger
  alias Membrane.RTMPServer.ClientHandler

  def_output_pad :output,
    availability: :always,
    accepted_format: Membrane.RemoteStream,
    flow_control: :manual,
    demand_unit: :buffers

  def_options client_ref: [
                default: nil,
                spec: pid(),
                description: """
                A pid of a process acting as a client reference.
                Can be gained with the use of `Membrane.RTMPServer`.
                """
              ],
              url: [
                default: nil,
                spec: String.t(),
                description: """
                An URL on which the client is expected to connect, for example:
                rtmp://127.0.0.1:1935/app/stream_key
                """
              ],
              client_timeout: [
                default: Membrane.Time.seconds(5),
                spec: Membrane.Time.t(),
                description: """
                Time after which an unused client connection is automatically closed, expressed in `Membrane.Time.t()` units. Defaults to 5 seconds.
                """
              ]

  defguardp is_builtin_server(opts)
            when not is_nil(opts.url) and is_nil(opts.client_ref)

  defguardp is_external_server(opts)
            when not is_nil(opts.client_ref) and
                   is_nil(opts.url)

  @impl true
  def handle_init(_ctx, opts) when is_builtin_server(opts) do
    state = %{
      app: nil,
      stream_key: nil,
      server: nil,
      url: opts.url,
      mode: :builtin_server,
      client_ref: nil,
      use_ssl?: nil,
      client_timeout: opts.client_timeout
    }

    {[], state}
  end

  @impl true
  def handle_init(_ctx, opts) when is_external_server(opts) do
    state = %{
      mode: :external_server,
      client_ref: opts.client_ref
    }

    {[], state}
  end

  @impl true
  def handle_init(_ctx, opts) do
    raise """
    Improper options passed to the `#{__MODULE__}`:
    #{inspect(opts)}
    """
  end

  @impl true
  def handle_setup(_ctx, %{mode: :builtin_server} = state) do
    {use_ssl?, port, app, stream_key} = Membrane.RTMPServer.parse_url(state.url)

    parent_pid = self()

    handle_new_client = fn client_ref, app, stream_key ->
      send(parent_pid, {:client_ref, client_ref, app, stream_key})
      __MODULE__.ClientHandlerImpl
    end

    {:ok, server_pid} =
      Membrane.RTMPServer.start_link(
        port: port,
        use_ssl?: use_ssl?,
<<<<<<< HEAD
        handle_new_client: handle_new_client
=======
        handle_new_client: handle_new_client,
        client_timeout: state.client_timeout
>>>>>>> 50c3ad6c
      )

    state = %{state | app: app, stream_key: stream_key, server: server_pid}
    {[setup: :incomplete], state}
  end

  @impl true
  def handle_setup(_ctx, %{mode: :external_server} = state) do
    {[], state}
  end

  @impl true
  def handle_playing(_ctx, %{mode: :external_server} = state) do
    stream_format = [
      stream_format:
        {:output, %Membrane.RemoteStream{content_format: Membrane.FLV, type: :bytestream}}
    ]

    send(state.client_ref, {:send_me_data, self()})

    {stream_format, state}
  end

  @impl true
  def handle_playing(_ctx, %{mode: :builtin_server} = state) do
    stream_format = [
      stream_format:
        {:output, %Membrane.RemoteStream{content_format: Membrane.FLV, type: :bytestream}}
    ]

    {stream_format, state}
  end

  @impl true
  def handle_demand(
        :output,
        _size,
        :buffers,
        _ctx,
        %{client_ref: nil, mode: :builtin_server} = state
      ) do
    {[], state}
  end

  @impl true
  def handle_demand(
        :output,
        size,
        :buffers,
        _ctx,
        %{client_ref: client_ref, mode: :builtin_server} = state
      ) do
    :ok = ClientHandler.demand_data(client_ref, size)
    send(client_ref, {:send_me_data, self()})
    {[], state}
  end

  @impl true
  def handle_demand(
        :output,
        size,
        :buffers,
        _ctx,
        %{client_ref: client_ref, mode: :external_server} = state
      ) do
    :ok = ClientHandler.demand_data(client_ref, size)
    {[], state}
  end

  @impl true
  def handle_info(
        {:client_ref, client_ref, app, stream_key},
        _ctx,
        %{mode: :builtin_server} = state
      )
      when app == state.app and stream_key == state.stream_key do
    {[setup: :complete], %{state | client_ref: client_ref}}
  end

  @impl true
  def handle_info(
        {:client_ref, _client_ref, app, stream_key},
        _ctx,
        %{mode: :builtin_server} = state
      ) do
    Logger.warning("Unexpected client connected on /#{app}/#{stream_key}")
    {[], state}
  end

  @impl true
  def handle_info({:data, data}, _ctx, state) do
    {[buffer: {:output, %Membrane.Buffer{payload: data}}, redemand: :output], state}
  end

  @impl true
  def handle_info(:connection_closed, ctx, state) do
    if ctx.pads[:output].end_of_stream? do
      {[], state}
    else
      {[end_of_stream: :output], state}
    end
  end

  def handle_info(:delete_stream, _ctx, state) do
    {[notify_parent: :stream_deleted], state}
  end

  @impl true
  def handle_terminate_request(_ctx, state) do
    {[terminate: :normal], state}
  end
end<|MERGE_RESOLUTION|>--- conflicted
+++ resolved
@@ -101,12 +101,8 @@
       Membrane.RTMPServer.start_link(
         port: port,
         use_ssl?: use_ssl?,
-<<<<<<< HEAD
-        handle_new_client: handle_new_client
-=======
         handle_new_client: handle_new_client,
         client_timeout: state.client_timeout
->>>>>>> 50c3ad6c
       )
 
     state = %{state | app: app, stream_key: stream_key, server: server_pid}
